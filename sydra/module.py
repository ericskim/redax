"""
.. module::module

Module container


"""

from typing import Dict, Generator, List, Union, Collection
import itertools

import toposort

import sydra.spaces as sp
from sydra.utils import flatten
from sydra.spaces import OutOfDomainError

class AbstractModule(object):
    r"""
    Wrapper for translating between concrete and discrete I/O values.

    Attributes
    ----------
    mgr: dd manager
        Manager for manipulating predicates as bdds
    inputs: dict
        Dictionary {str: symbolicintervals}
    outputs: dict
        Dictionary {str: symbolicintervals}
    pred: bdd
        Predicate encoding the module I/O relation

    """

    def __init__(self, mgr, inputs, outputs, pred=None, nonblocking=None):
        """
        Initialize the abstract module.

        The pred and nonblocking parameters should only be used for fast 
        initialization of the module.

        Parameters
        ----------
        mgr: bdd manager

        inputs: dict(str: sydra.spaces.SymbolicSet)
            Input variable name, SymbolicSet type
        outputs: dict(str: sydra.spaces.SymbolicSet)
            Output variable name, SymbolicSet type
        pred: bdd
            Predicate to initialize the input-output map
        nonblocking: bdd
            Predicate to initialize nonblocking inputs

        """
        if not set(inputs).isdisjoint(outputs):
            both_io = set(inputs).intersection(outputs)
            raise ValueError("Variables {0} cannot be both "
                             "an input and output".format(str(both_io)))

        self._in = inputs
        self._out = outputs
        self._mgr = mgr

        if any(var.isalnum() is False for var in self.vars):
            raise ValueError("Only alphanumeric strings are accepted as variable names")

        self._pred = self.mgr.false if pred is None else pred
        self._nb   = self.nonblock() if nonblocking is None else nonblocking

    def __repr__(self):
        if len(self.vars) > 0:
            maxvarlen = max(len(v) for v in self.vars)
            maxvarlen = max(maxvarlen, 20) + 4
        s = "{0:{1}}{2}\n".format("==Input Names==", maxvarlen, "==Input Spaces==")
        s += "\n".join(["{0:{1}}".format(k,maxvarlen) + v.__repr__() for k,v in self._in.items()])
        s += "\n"
        s += "{0:{1}}{2}\n".format("==Output Names==", maxvarlen, "==Output Spaces==")
        s += "\n".join(["{0:{1}}".format(k,maxvarlen) + v.__repr__() for k,v in self._out.items()])
        s += "\n"
        return s

    def __getitem__(self, var):
        r"""Access an input or output variable from its name."""
        if var not in self.vars:
            raise ValueError("Variable does not exist")
        return self._in[var] if var in self._in else self._out[var]

    def __eq__(self, other) -> bool:
        if not isinstance(other, AbstractModule):
            return False
        if self.mgr != other.mgr:
            return False
        if self._in != other.inputs or self._out != other.outputs:
            return False
        if self.pred != other.pred:
            return False
        if self._nb != other._nb:
            return False 
        return True

    def iospace(self):
        r"""Get input-output space predicate."""
        return self.inspace() & self.outspace()

    @property
    def mgr(self):
        return self._mgr

    @property
    def pred(self):
        return self._pred

    @property
    def vars(self):
        return set(self._in).union(self._out)

    @property
    def inputs(self):
        return self._in

    @property
    def outputs(self):
        return self._out

    @property
    def pred_bitvars(self) -> Dict[str, List[str]]:
        r"""Get dictionary with variable name keys and BDD bit names as values."""
        s = self.pred.support
        allocbits = {v: [] for v in self.vars}
        for bitvar in s:
            prefix, _ = bitvar.split("_")
            allocbits[prefix].append(bitvar)
            allocbits[prefix].sort()
        return allocbits

    def inspace(self):
        r"""
        Get input space predicate.

        Returns
        -------
        bdd: 
            Predicate corresponding to the Cartesian product of each
            input space.

        """
        space = self.mgr.true
        for var in self.inputs:
            space &= self.inputs[var].abs_space(self.mgr, var)
        return space

    def outspace(self):
        r"""
        Get output space predicate.

        Returns
        -------
        bdd: 
            Predicate corresponding to the Cartesian product of each
            output space.

        """
        space = self.mgr.true
        for var in self.outputs:
            space &= self.outputs[var].abs_space(self.mgr, var)
        return space

    def nonblock(self):
        r"""
        Compute a predicate of the inputs for which there exists an output.
        
        Equivalent to the predicate from hiding all module outputs. 

        Returns
        -------
        bdd:
            Predicate for :math:`\exists x'. (system /\ outspace(x'))`

        """
        elim_bits = []
        for k in self._out:
            elim_bits += self.pred_bitvars[k]
        return self.mgr.exist(elim_bits, self.pred & self.outspace())

    def refine_io(self, concrete: dict, **kwargs) -> bool:
        r"""
        Abstracts a concrete I/O transition and refines the module.

        Side effects:
            Mutates the pred attribute

        Proceeds in two steps:
            1. Adds fully nondeterministic outputs to any new inputs
                :math:`pred = pred \vee (\neg nonblocking \wedge abstract inputs)`
            2. Constraints input/output pairs corresponding to the concrete transitions
                :math:`pred = pred \wedge (abstract inputs \implies abstractoutputs)`

        Parameters
        ----------
        concrete: dict
            Concrete values for conc2pred() method of spaces.
        **kwargs:
            Custom arguments for conc2pred() method of spaces 

        Returns
        -------
        bool:
            False if the transition was not applied due to an out of domain
            error. True otherwise.

        See Also
        --------
        io_refined:
            Returns a new module instead of mutating it.

        """
        assert set(concrete) == set(self.inputs) | set(self.outputs)

        try:
            inputs = {k: v for k, v in concrete.items() if k in self.inputs}
            outputs = {k: v for k, v in concrete.items() if k in self.outputs}
            inpred = self.input_to_abs(inputs, **kwargs)
            outpred = self.output_to_abs(outputs, **kwargs)
        except:  # TODO: Should catch a custom out of boundaries error
            return False

        self._pred = ((~self._nb & inpred & self.inspace()) | self.pred) & (~inpred | outpred)
        self._nb = self._nb | inpred

        return True

    def io_refined(self, concrete: dict, silent: bool=True, **kwargs) -> 'AbstractModule':
        r"""
        Get a module refined with input-output data.

        Parameters
        ----------
        concrete: dict(Variable str: concrete values)
            
        silent: bool, optional
            If true, does not raise an error out of bounds errors
            If false, raises an error.
        **kwargs:
            Custom arguments for conc2pred methods in spaces

        Returns
        -------
        AbstractModule:
            New refined module

        See Also
        --------
        refine_io:
            Mutates the module instead of returning a new one.

        """
        assert set(concrete) >= set(self.inputs).union(set(self.outputs))

        try:
            inputs = {k: v for k, v in concrete.items() if k in self.inputs}
            outputs = {k: v for k, v in concrete.items() if k in self.outputs}
<<<<<<< HEAD
            inpred = self.input_to_abs(inputs, **kwargs)
            outpred = self.output_to_abs(outputs, **kwargs)
        except:  # TODO: Should catch a custom out of boundaries error
=======
            inpred = self.concrete_input_to_abs(inputs, **kwargs)
            outpred = self.concrete_output_to_abs(outputs, **kwargs)
        except OutOfDomainError:  # TODO: Should catch a custom out of boundaries error
>>>>>>> f065b5ff
            if silent:
                return self
            raise
        except:
            raise

        return AbstractModule(self.mgr, 
                              self.inputs,
                              self.outputs,
                              ((~self._nb & inpred & self.inspace()) | self.pred) & (~inpred | outpred),
                              self._nb | inpred)

    def check(self):
        r"""Check consistency of internal private attributes.

        Raises
        ------
        AssertionError
            Internal inconsistencies detected

        """
        assert self._nb == self.nonblock()

        def varname(bit):
            return bit.split("_")[0]

        # Variable support check
        assert {varname(bit) for bit in self.pred.support} <= self.vars
        # Check that there aren't any transitions with invalid inputs/outputs
        assert ~self.iospace() & self.pred == self.mgr.false

    def input_to_abs(self, concrete: dict, **kwargs):
        r"""Convert concrete inputs to abstract ones.

        Applies an underapproximation for inputs that live in a continuous 
        domain.

        Parameters
        ----------
        concrete : dict
            Keys are input variable names, values are concrete instances of 
            that variable
        **kwargs:
            Arguments that are specific to each input space's conc2pred method

        Returns
        -------
        bdd:
            BDD corresponding to the concrete input box

        """
        in_bdd = self.inspace()
        for var in concrete.keys():
            custom_args = {k: v[var] for k, v in kwargs.items() if var in v}

            if isinstance(self[var], sp.ContinuousCover):
                custom_args.update({'innerapprox': True})

            in_bdd &= self.inputs[var].conc2pred(self.mgr,
                                                 var,
                                                 concrete[var],
                                                 **custom_args)

        return in_bdd

    def output_to_abs(self, concrete: dict, **kwargs):
        r"""Convert concrete outputs to abstract ones.

        Applies an overapproximation for outputs that live in a continuous 
        domain.

        Parameters
        ----------
        concrete : dict
            Keys are output variable names, values are concrete instances of
            that variable
        **kwargs:
            Arguments that are specific to each output space's conc2pred method

        Returns
        -------
        bdd:
            BDD corresponding to the concrete output box

        """
        out_bdd = self.outspace()
        for var in concrete.keys():
            custom_args = {k: v[var] for k, v in kwargs.items() if var in v}

            if isinstance(self[var], sp.ContinuousCover):
                custom_args.update({'innerapprox': False})

            out_bdd &= self.outputs[var].conc2pred(self.mgr,
                                                   var,
                                                   concrete[var],
                                                   **custom_args)

        return out_bdd

    def input_iter(self, precision: dict) -> Generator:
        r"""
        Generate for exhaustive search over the concrete input grid.

        #FIXME: Implementation assumes dictionary ordering is stable

        Parameters
        ----------
        precision: dict
            Keys are variables associated with dynamic covers. Values are an 
            integer number of bits.

        Yields
        -------
        dict:
            Keys are input variable names, values are concrete outputs

        """
        numin = len(self.inputs)
        names = [k for k, v in self.inputs.items() if isinstance(v, sp.DynamicCover)]
        names += [k for k, v in self.inputs.items() if not isinstance(v, sp.DynamicCover)]

        # FIXME: This solution is very adhoc!!! Need to find a better way to 
        # accommodate keyword arguments
        iters = [v.conc_iter(precision[k]) for k, v in self.inputs.items()
                 if isinstance(v, sp.DynamicCover)]
        iters += [v.conc_iter() for k, v in self.inputs.items()
                  if not isinstance(v, sp.DynamicCover)]

        for i in itertools.product(*iters):
            yield {names[j]: i[j] for j in range(numin)}

    def count_io(self, bits: int) -> float:
        r"""
        Count number of input-output pairs in abstraction.

        Parameters
        ----------
        bits: int
            Number of bits when counting

        Side Effects
        ------------
        None

        Returns
        -------
        float:
            Number of transitions

        """
        return self.mgr.count(self.pred, bits)

    def count_io_space(self, bits: int) -> float:
        return self.mgr.count(self.iospace(), bits)

    def hidden(self, elim_vars) -> 'AbstractModule':
        r"""
        Hides an output variable and returns another module.

        Parameters
        ----------
        elim_vars: iterator
            Iterable of output variable names

        Returns
        -------
        AbstractModule:
            Another abstract module with the removed outputs

        """
        if any(var not in self._out for var in elim_vars):
            raise ValueError("Can only hide output variables")

        elim_bits = []
        for k in elim_vars:
            elim_bits += self.pred_bitvars[k]

        newoutputs = {k: v for k, v in self.outputs.items() if k not in elim_vars}

        elim_bits = set(elim_bits) & self.pred.support
        return AbstractModule(self.mgr,
                              self.inputs.copy(),
                              newoutputs,
                              self.mgr.exist(elim_bits, self.pred & self.iospace())
                              )

    def __le__(self, other: 'AbstractModule') -> bool:
        r"""
        Check for a feedback refinement relation between two modules.
        
        If abs <= conc then we call abs an abstraction of the concrete system
        conc. 

        Returns
        -------
        bool:
            True if the feedback refinement relation holds.
            False if there is a type or module port mismatch

        """
        #TODO: Checks between Dynamic and fixed partitions

        # Incomparable
        if not isinstance(other, AbstractModule):
            return False
        if self.inputs != other.inputs:
            return False
        if self.outputs != other.outputs:
            return False

        # Abstract module must accept fewer inputs 
        if (~self._nb | other._nb != self.mgr.true):
            return False

        # Abstract system outputs must be overapproximations
        if (~(self._nb & other.pred) | self.pred) != self.mgr.true:
            return False

        return True

    def coarsened(self, bits=None, **kwargs) -> 'AbstractModule':
        r"""Remove less significant bits and coarsen the system representation.

        Input bits are universally abstracted ("forall")
        Output bits are existentially abstracted ("exists")

        Parameters
        ----------
        bits: dict(str: int)
            Maps variable name to the maximum number of bits to keep. All
            excluded variables aren't coarsened.

        """
        bits = dict() if bits is None else bits
        bits.update(kwargs)
        if any(not isinstance(self[var], sp.DynamicCover) for var in bits):
            raise ValueError("Can only coarsen dynamic covers.")

        if any(b < 0 for b in bits.values()):
            raise ValueError("Negative bits are not allowed.")

        # Identify bits that are finer than the desired precision 
        def fine_bits(var, num):
            return self.pred_bitvars[var][num:]

        outbits = [fine_bits(k, v) for k, v in bits.items() if k in self.outputs]
        outbits = flatten(outbits)
        inbits = [fine_bits(k, v) for k, v in bits.items() if k in self.inputs]
        inbits = flatten(inbits)

        # Shrink nonblocking set
        nb = self.mgr.forall(inbits, self.nonblock())
        # Expand outputs with respect to input coarseness
        newpred = self.mgr.exist(inbits, self.pred)
        # Constrain outputs to align with nonblocking set
        newpred = self.mgr.exist(outbits, nb & newpred & self.outspace())

        return AbstractModule(self.mgr, self.inputs, self.outputs,
                              pred=newpred, nonblocking=nb)

    def renamed(self, names: Dict = None, **kwargs) -> 'AbstractModule':
        """
        Rename input and output ports

        Parameters
        ----------
        names: dict, default = dict()
            Keys are str of old names, values are str of new names
        **kwargs:
            Same dictionary format as names.
        """

        names = dict([]) if names is None else names
        names.update(kwargs)

        newoutputs = self._out.copy()
        newinputs = self._in.copy()
        swapbits = dict()

        for oldname, newname in names.items():
            if oldname not in self.vars:
                raise ValueError("Cannot rename non-existent I/O " + oldname)
            if newname in self.vars:
                raise ValueError("Don't currently support renaming to an existing variable")

            if oldname in self.outputs:
                newoutputs[newname] = newoutputs.pop(oldname)
            elif oldname in self.inputs:
                newinputs[newname] = newinputs.pop(oldname)

            newbits = [newname + '_' + i.split('_')[1] for i in self.pred_bitvars[oldname]]
            self.mgr.declare(*newbits)
            swapbits.update({i: j for i, j in zip(self.pred_bitvars[oldname], newbits)})

        newpred = self.pred if swapbits == {} else self.mgr.let(swapbits, self.pred)

        return AbstractModule(self.mgr, newinputs, newoutputs, newpred)

    def composed_with(self, other: 'AbstractModule') -> 'AbstractModule':
        """
        Compose two modules.

        Automatically detects if the composition is parallel or series composition.

        mod1.composed_with(mod2) reduces to one of the following:\n
        1) mod1 | mod2\n
        2) mod1 >> mod2\n
        3) mod2 >> mod1\n

        Parameters
        ----------
        other: AbstractModule
            Module to compose with.
        
        Returns
        -------
        AbstractModule:
            Composed monolithic module

        """

        if self.mgr != other.mgr:
            raise ValueError("Module managers do not match")
        if not set(self._out).isdisjoint(other.outputs):
            raise ValueError("Outputs are not disjoint")
        
        inout = set(other._out).intersection(self._in)
        outin = set(other._in).intersection(self._out)
        if len(inout) > 0 and len(outin) > 0:
            raise ValueError("Feedback composition is disallowed")

        # Identify upstream >> downstream modules, or if parallel comp
        if len(inout) > 0:
            upstream = other
            downstream = self
        if len(outin) > 0:
            upstream = self
            downstream = other
        if len(outin) == 0 and len(inout) == 0:
            upstream = self
            downstream = other

        # Outputs are the union of both module outputs
        newoutputs = upstream._out.copy()
        newoutputs.update(downstream.outputs)

        # Compute inputs = (self.inputs union other.inputs) and check for differences
        newinputs = upstream._in.copy()
        for k in downstream.inputs:
            # Common existing inputs must have same grid type
            if k in newinputs and newinputs[k] != downstream.inputs[k]:
                raise TypeError("Mismatch between input spaces {0}, {1}".format(newinputs[k],
                                                                                downstream.inputs[k]))
            newinputs[k] = downstream.inputs[k]
        
        # Shared vars that are both inputs and outputs
        overlapping_vars = set(upstream._out) & set(downstream._in)
        for k in overlapping_vars:
            newinputs.pop(k)

        # Compute forall outputvars . (self.pred => other.nonblock())
        nonblocking = ~upstream.outspace() | ~upstream.pred | downstream.nonblock()
        elim_bits = set(flatten([upstream.pred_bitvars[k] for k in upstream._out]))
        elim_bits |= set(flatten([downstream.pred_bitvars[k] for k in downstream._out]))
        elim_bits &= nonblocking.support
        nonblocking = upstream.mgr.forall(elim_bits, nonblocking)
        return AbstractModule(upstream.mgr, newinputs, newoutputs,
                                upstream.pred & downstream.pred & nonblocking)

    def __rshift__(self, other: Union['AbstractModule', tuple]) -> 'AbstractModule':
        r"""
        Series composition or output renaming operator.

        Series composition reduces to parallel composition if no output variables
        feed into the other module's input.

        See Also
        --------
        __rrshift__:
            Input renaming operator
        composed_with:
            Generic composition operator 

        Parameters
        ----------
        other: Union['AbstractModule', tuple]
            If AbstractModule then computes the composition self >> other.
            If tuple(oldname: str, newname: str) then replaces output name.

        Returns
        -------
        AbstractModule:
            Either the series composition or 
        
        """
        if isinstance(other, tuple):
            # Renaming an output
            oldname, newname = other
            if oldname not in self._out:
                raise ValueError("Cannot rename non-existent output")

            return self.renamed({oldname: newname})

        elif isinstance(other, AbstractModule):
            if self.mgr != other.mgr:
                raise ValueError("Module managers do not match")
            if not set(self._out).isdisjoint(other.outputs):
                raise ValueError("Outputs are not disjoint")
            if not set(other._out).isdisjoint(self._in):
                raise ValueError("Downstream outputs feedback composed with upstream inputs")

            # Outputs are the union of both module outputs
            newoutputs = self._out.copy()
            newoutputs.update(other.outputs)

            # Compute inputs = (self.inputs | other.inputs) \ ()
            # Checks for type differences
            newinputs = self._in.copy()
            for k in other.inputs:
                # Common existing inputs must have same grid type
                if k in newinputs and newinputs[k] != other.inputs[k]:
                    raise TypeError("Mismatch between input spaces {0}, {1}".format(newinputs[k], 
                                                                                    other.inputs[k]))
                newinputs[k] = other.inputs[k]
            
            # Variables that are both inputs and outputs
            overlapping_vars = set(self._out) & set(other._in)
            for k in overlapping_vars:
                newinputs.pop(k)

            # Compute forall outputvars . (self.pred => other.nonblock())
            nonblocking = ~self.outspace() | ~self.pred | other.nonblock()
            elim_bits = set(flatten([self.pred_bitvars[k] for k in self._out]))
            elim_bits |= set(flatten([other.pred_bitvars[k] for k in other._out]))
            elim_bits &= nonblocking.support
            nonblocking = self.mgr.forall(elim_bits, nonblocking)
            return AbstractModule(self.mgr, newinputs, newoutputs,
                                  self.pred & other.pred & nonblocking)

        else:
            raise TypeError

    def __rrshift__(self, other) -> 'AbstractModule':
        r"""
        Input renaming operator via serial composition notation

        Example: module = ("a", "b") >> module
        """
        if isinstance(other, tuple):
            # Renaming an input
            newname, oldname = other
            if oldname not in self._in:
                raise ValueError("Cannot rename non-existent input")

            return self.renamed({oldname: newname})

        elif isinstance(other, AbstractModule):
            raise RuntimeError("__rshift__ should be called instead of __rrshift__")
        else:
            raise TypeError

    # Parallel composition
    def __or__(self, other: 'AbstractModule') -> 'AbstractModule':
        r"""
        Parallel composition of modules.

        Returns
        -------
        AbstractModule:
            Parallel composition of two modules

        """
        if self.mgr != other.mgr:
            raise ValueError("Module managers do not match")

        # Check for disjointness
        if not set(self._out).isdisjoint(other.outputs):
            raise ValueError("Outputs are not disjoint")
        if not set(self._out).isdisjoint(other.inputs):
            raise ValueError("Module output feeds into other module input")
        if not set(self._in).isdisjoint(other.outputs):
            raise ValueError("Module output feeds into other module input")

        # Take union of inputs and check for type differences
        newinputs = self._in.copy()
        for k in other.inputs:
            # Common existing inputs must have same grid type
            if k in newinputs and newinputs[k] != other.inputs[k]:
                raise TypeError("Mismatch between input spaces {0} and {1}".format(newinputs[k], other.inputs[k]))
            newinputs[k] = other.inputs[k]

        # Take union of disjoint output sets.
        newoutputs = self._out.copy()
        newoutputs.update(other.outputs)

        return AbstractModule(self.mgr, newinputs, newoutputs,
                              self.pred & other.pred)


class CompositeModule(object):
<<<<<<< HEAD
    def __init__(self, modules: Collection[AbstractModule]) -> None:

        # Topological sort
        self.children = set(modules)
        
    def dependencies(self):
        raise NotImplementedError
    
    def dag(self):
        """
        Compute a directed acyclic graph of modules from I/O dependencies.
        """

        # Cannot hash modules, need to use indices

        # Map indices back to modules
        raise NotImplementedError

    def inputs(self):
        raise NotImplementedError

    def outputs(self):
        raise NotImplementedError

    def hidden(self, var):
        raise NotImplementedError

    def io_refined(self, concrete, **kwargs) -> 'CompositeModule':
        """
        Refines interior modules.

        Minimizes redundant computations.
        """
        raise NotImplementedError

        newmods = []

        # Refine each module individually
        for mod in self.children:
            
            # Relevant kwargs
            #newmods.append
            pass

        return CompositeModule(newmods)

    def collapse(self) -> AbstractModule:
        raise NotImplementedError
    
    def split(self) -> Collection[AbstractModule]:
        raise NotImplementedError
=======
    def __init__(self, modules) -> None:
        raise NotImplementedError
        
        # Construct a dependency graph

        # Topological sort
    
    def io_refined(self, concrete, **kwargs) -> 'CompositeModule':
        raise NotImplementedError

    def __setattr__(self, name, value):
        raise NotImplementedError
>>>>>>> f065b5ff
<|MERGE_RESOLUTION|>--- conflicted
+++ resolved
@@ -260,15 +260,9 @@
         try:
             inputs = {k: v for k, v in concrete.items() if k in self.inputs}
             outputs = {k: v for k, v in concrete.items() if k in self.outputs}
-<<<<<<< HEAD
             inpred = self.input_to_abs(inputs, **kwargs)
             outpred = self.output_to_abs(outputs, **kwargs)
-        except:  # TODO: Should catch a custom out of boundaries error
-=======
-            inpred = self.concrete_input_to_abs(inputs, **kwargs)
-            outpred = self.concrete_output_to_abs(outputs, **kwargs)
         except OutOfDomainError:  # TODO: Should catch a custom out of boundaries error
->>>>>>> f065b5ff
             if silent:
                 return self
             raise
@@ -769,7 +763,6 @@
 
 
 class CompositeModule(object):
-<<<<<<< HEAD
     def __init__(self, modules: Collection[AbstractModule]) -> None:
 
         # Topological sort
@@ -820,18 +813,4 @@
         raise NotImplementedError
     
     def split(self) -> Collection[AbstractModule]:
-        raise NotImplementedError
-=======
-    def __init__(self, modules) -> None:
-        raise NotImplementedError
-        
-        # Construct a dependency graph
-
-        # Topological sort
-    
-    def io_refined(self, concrete, **kwargs) -> 'CompositeModule':
-        raise NotImplementedError
-
-    def __setattr__(self, name, value):
-        raise NotImplementedError
->>>>>>> f065b5ff
+        raise NotImplementedError